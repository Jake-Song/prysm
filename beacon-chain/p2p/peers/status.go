// Package peers provides information about peers at the eth2 protocol level.
//
// "Protocol level" is the level above the network level, so this layer never sees or interacts with
// (for example) hosts that are uncontactable due to being down, firewalled, etc. Instead, this works
// with peers that are contactable but may or may not be of the correct fork version, not currently
// required due to the number of current connections, etc.
//
// A peer can have one of a number of states:
//
// - connected if we are able to talk to the remote peer
// - connecting if we are attempting to be able to talk to the remote peer
// - disconnecting if we are attempting to stop being able to talk to the remote peer
// - disconnected if we are not able to talk to the remote peer
//
// For convenience, there are two aggregate states expressed in functions:
//
// - active if we are connecting or connected
// - inactive if we are disconnecting or disconnected
//
// Peer information is persistent for the run of the service. This allows for collection of useful
// long-term statistics such as number of bad responses obtained from the peer, giving the basis for
// decisions to not talk to known-bad peers (by de-scoring them).
package peers

import (
	"context"
	"sort"
	"time"

	"github.com/ethereum/go-ethereum/p2p/enr"
	"github.com/gogo/protobuf/proto"
	"github.com/libp2p/go-libp2p-core/network"
	"github.com/libp2p/go-libp2p-core/peer"
	ma "github.com/multiformats/go-multiaddr"
	manet "github.com/multiformats/go-multiaddr/net"
	"github.com/prysmaticlabs/go-bitfield"
	"github.com/prysmaticlabs/prysm/beacon-chain/core/helpers"
	"github.com/prysmaticlabs/prysm/beacon-chain/p2p/peers/peerdata"
	"github.com/prysmaticlabs/prysm/beacon-chain/p2p/peers/scorers"
	pb "github.com/prysmaticlabs/prysm/proto/beacon/p2p/v1"
	"github.com/prysmaticlabs/prysm/shared/params"
	"github.com/prysmaticlabs/prysm/shared/timeutils"
)

const (
	// PeerDisconnected means there is no connection to the peer.
	PeerDisconnected peerdata.PeerConnectionState = iota
	// PeerDisconnecting means there is an on-going attempt to disconnect from the peer.
	PeerDisconnecting
	// PeerConnected means the peer has an active connection.
	PeerConnected
	// PeerConnecting means there is an on-going attempt to connect to the peer.
	PeerConnecting
)

const (
	// ColocationLimit restricts how many peer identities we can see from a single ip or ipv6 subnet.
	ColocationLimit = 7

	// Additional buffer beyond current peer limit, from which we can store the relevant peer statuses.
	maxLimitBuffer = 150

<<<<<<< HEAD
	// The period a new peer is allowed to live in our buffer before we start ranking them.
	timeBuffer = 2 * time.Minute
=======
	// InboundRatio is the proportion of our connected peer limit at which we will allow inbound peers.
	InboundRatio = float64(2) / 5
>>>>>>> dfdf77cb
)

// Status is the structure holding the peer status information.
type Status struct {
	ctx       context.Context
	scorers   *scorers.Service
	store     *peerdata.Store
	ipTracker map[string]uint64
}

// StatusConfig represents peer status service params.
type StatusConfig struct {
	// PeerLimit specifies maximum amount of concurrent peers that are expected to be connect to the node.
	PeerLimit int
	// ScorerParams holds peer scorer configuration params.
	ScorerParams *scorers.Config
}

// NewStatus creates a new status entity.
func NewStatus(ctx context.Context, config *StatusConfig) *Status {
	store := peerdata.NewStore(ctx, &peerdata.StoreConfig{
		MaxPeers: maxLimitBuffer + config.PeerLimit,
	})
	return &Status{
		ctx:       ctx,
		store:     store,
		scorers:   scorers.NewService(ctx, store, config.ScorerParams),
		ipTracker: map[string]uint64{},
	}
}

// Scorers exposes peer scoring management service.
func (p *Status) Scorers() *scorers.Service {
	return p.scorers
}

// MaxPeerLimit returns the max peer limit stored in the current peer store.
func (p *Status) MaxPeerLimit() int {
	return p.store.Config().MaxPeers
}

// Add adds a peer.
// If a peer already exists with this ID its address and direction are updated with the supplied data.
func (p *Status) Add(record *enr.Record, pid peer.ID, address ma.Multiaddr, direction network.Direction) {
	p.store.Lock()
	defer p.store.Unlock()

	if peerData, ok := p.store.PeerData(pid); ok {
		// Peer already exists, just update its address info.
		prevAddress := peerData.Address
		peerData.Address = address
		peerData.Direction = direction
		if record != nil {
			peerData.Enr = record
		}
		if !sameIP(prevAddress, address) {
			p.addIpToTracker(pid)
		}
		return
	}
	peerData := &peerdata.PeerData{
		Address:        address,
		Direction:      direction,
		FirstAddedTime: timeutils.Now(),
		// Peers start disconnected; state will be updated when the handshake process begins.
		ConnState: PeerDisconnected,
	}
	if record != nil {
		peerData.Enr = record
	}
	p.store.SetPeerData(pid, peerData)
	p.addIpToTracker(pid)
}

// Address returns the multiaddress of the given remote peer.
// This will error if the peer does not exist.
func (p *Status) Address(pid peer.ID) (ma.Multiaddr, error) {
	p.store.RLock()
	defer p.store.RUnlock()

	if peerData, ok := p.store.PeerData(pid); ok {
		return peerData.Address, nil
	}
	return nil, peerdata.ErrPeerUnknown
}

// Direction returns the direction of the given remote peer.
// This will error if the peer does not exist.
func (p *Status) Direction(pid peer.ID) (network.Direction, error) {
	p.store.RLock()
	defer p.store.RUnlock()

	if peerData, ok := p.store.PeerData(pid); ok {
		return peerData.Direction, nil
	}
	return network.DirUnknown, peerdata.ErrPeerUnknown
}

// ENR returns the enr for the corresponding peer id.
func (p *Status) ENR(pid peer.ID) (*enr.Record, error) {
	p.store.RLock()
	defer p.store.RUnlock()

	if peerData, ok := p.store.PeerData(pid); ok {
		return peerData.Enr, nil
	}
	return nil, peerdata.ErrPeerUnknown
}

// SetChainState sets the chain state of the given remote peer.
func (p *Status) SetChainState(pid peer.ID, chainState *pb.Status) {
	p.scorers.PeerStatusScorer().SetPeerStatus(pid, chainState, nil)
}

// ChainState gets the chain state of the given remote peer.
// This can return nil if there is no known chain state for the peer.
// This will error if the peer does not exist.
func (p *Status) ChainState(pid peer.ID) (*pb.Status, error) {
	return p.scorers.PeerStatusScorer().PeerStatus(pid)
}

// IsActive checks if a peers is active and returns the result appropriately.
func (p *Status) IsActive(pid peer.ID) bool {
	p.store.RLock()
	defer p.store.RUnlock()

	peerData, ok := p.store.PeerData(pid)
	return ok && (peerData.ConnState == PeerConnected || peerData.ConnState == PeerConnecting)
}

// IsAboveInboundLimit checks if we are above our current inbound
// peer limit.
func (p *Status) IsAboveInboundLimit() bool {
	p.store.RLock()
	defer p.store.RUnlock()
	totalInbound := 0
	for _, peerData := range p.store.Peers() {
		if peerData.ConnState == PeerConnected &&
			peerData.Direction == network.DirInbound {
			totalInbound += 1
		}
	}
	inboundLimit := int(float64(p.ConnectedPeerLimit()) * InboundRatio)
	return totalInbound > inboundLimit
}

// SetMetadata sets the metadata of the given remote peer.
func (p *Status) SetMetadata(pid peer.ID, metaData *pb.MetaData) {
	p.store.Lock()
	defer p.store.Unlock()

	peerData := p.store.PeerDataGetOrCreate(pid)
	peerData.MetaData = metaData
}

// Metadata returns a copy of the metadata corresponding to the provided
// peer id.
func (p *Status) Metadata(pid peer.ID) (*pb.MetaData, error) {
	p.store.RLock()
	defer p.store.RUnlock()

	if peerData, ok := p.store.PeerData(pid); ok {
		return proto.Clone(peerData.MetaData).(*pb.MetaData), nil
	}
	return nil, peerdata.ErrPeerUnknown
}

// CommitteeIndices retrieves the committee subnets the peer is subscribed to.
func (p *Status) CommitteeIndices(pid peer.ID) ([]uint64, error) {
	p.store.RLock()
	defer p.store.RUnlock()

	if peerData, ok := p.store.PeerData(pid); ok {
		if peerData.Enr == nil || peerData.MetaData == nil {
			return []uint64{}, nil
		}
		return retrieveIndicesFromBitfield(peerData.MetaData.Attnets), nil
	}
	return nil, peerdata.ErrPeerUnknown
}

// SubscribedToSubnet retrieves the peers subscribed to the given
// committee subnet.
func (p *Status) SubscribedToSubnet(index uint64) []peer.ID {
	p.store.RLock()
	defer p.store.RUnlock()

	peers := make([]peer.ID, 0)
	for pid, peerData := range p.store.Peers() {
		// look at active peers
		connectedStatus := peerData.ConnState == PeerConnecting || peerData.ConnState == PeerConnected
		if connectedStatus && peerData.MetaData != nil && peerData.MetaData.Attnets != nil {
			indices := retrieveIndicesFromBitfield(peerData.MetaData.Attnets)
			for _, idx := range indices {
				if idx == index {
					peers = append(peers, pid)
					break
				}
			}
		}
	}
	return peers
}

// SetConnectionState sets the connection state of the given remote peer.
func (p *Status) SetConnectionState(pid peer.ID, state peerdata.PeerConnectionState) {
	p.store.Lock()
	defer p.store.Unlock()

	peerData := p.store.PeerDataGetOrCreate(pid)
	peerData.ConnState = state
}

// ConnectionState gets the connection state of the given remote peer.
// This will error if the peer does not exist.
func (p *Status) ConnectionState(pid peer.ID) (peerdata.PeerConnectionState, error) {
	p.store.RLock()
	defer p.store.RUnlock()

	if peerData, ok := p.store.PeerData(pid); ok {
		return peerData.ConnState, nil
	}
	return PeerDisconnected, peerdata.ErrPeerUnknown
}

// ChainStateLastUpdated gets the last time the chain state of the given remote peer was updated.
// This will error if the peer does not exist.
func (p *Status) ChainStateLastUpdated(pid peer.ID) (time.Time, error) {
	p.store.RLock()
	defer p.store.RUnlock()

	if peerData, ok := p.store.PeerData(pid); ok {
		return peerData.ChainStateLastUpdated, nil
	}
	return timeutils.Now(), peerdata.ErrPeerUnknown
}

// IsBad states if the peer is to be considered bad (by *any* of the registered scorers).
// If the peer is unknown this will return `false`, which makes using this function easier than returning an error.
func (p *Status) IsBad(pid peer.ID) bool {
	return p.isfromBadIP(pid) || p.scorers.IsBadPeer(pid)
}

// NextValidTime gets the earliest possible time it is to contact/dial
// a peer again. This is used to back-off from peers in the event
// they are 'full' or have banned us.
func (p *Status) NextValidTime(pid peer.ID) (time.Time, error) {
	p.store.RLock()
	defer p.store.RUnlock()

	if peerData, ok := p.store.PeerData(pid); ok {
		return peerData.NextValidTime, nil
	}
	return timeutils.Now(), peerdata.ErrPeerUnknown
}

// SetNextValidTime sets the earliest possible time we are
// able to contact this peer again.
func (p *Status) SetNextValidTime(pid peer.ID, nextTime time.Time) {
	p.store.Lock()
	defer p.store.Unlock()

	peerData := p.store.PeerDataGetOrCreate(pid)
	peerData.NextValidTime = nextTime
}

// IsReadyToDial checks where the given peer is ready to be
// dialed again.
func (p *Status) IsReadyToDial(pid peer.ID) bool {
	p.store.RLock()
	defer p.store.RUnlock()

	if peerData, ok := p.store.PeerData(pid); ok {
		timeIsZero := peerData.NextValidTime.IsZero()
		isInvalidTime := peerData.NextValidTime.After(time.Now())
		return timeIsZero || !isInvalidTime
	}
	// If no record exists, we don't restrict dials to the
	// peer.
	return true
}

// Connecting returns the peers that are connecting.
func (p *Status) Connecting() []peer.ID {
	p.store.RLock()
	defer p.store.RUnlock()
	peers := make([]peer.ID, 0)
	for pid, peerData := range p.store.Peers() {
		if peerData.ConnState == PeerConnecting {
			peers = append(peers, pid)
		}
	}
	return peers
}

// Connected returns the peers that are connected.
func (p *Status) Connected() []peer.ID {
	p.store.RLock()
	defer p.store.RUnlock()
	peers := make([]peer.ID, 0)
	for pid, peerData := range p.store.Peers() {
		if peerData.ConnState == PeerConnected {
			peers = append(peers, pid)
		}
	}
	return peers
}

// Active returns the peers that are connecting or connected.
func (p *Status) Active() []peer.ID {
	p.store.RLock()
	defer p.store.RUnlock()
	peers := make([]peer.ID, 0)
	for pid, peerData := range p.store.Peers() {
		if peerData.ConnState == PeerConnecting || peerData.ConnState == PeerConnected {
			peers = append(peers, pid)
		}
	}
	return peers
}

// Disconnecting returns the peers that are disconnecting.
func (p *Status) Disconnecting() []peer.ID {
	p.store.RLock()
	defer p.store.RUnlock()
	peers := make([]peer.ID, 0)
	for pid, peerData := range p.store.Peers() {
		if peerData.ConnState == PeerDisconnecting {
			peers = append(peers, pid)
		}
	}
	return peers
}

// Disconnected returns the peers that are disconnected.
func (p *Status) Disconnected() []peer.ID {
	p.store.RLock()
	defer p.store.RUnlock()
	peers := make([]peer.ID, 0)
	for pid, peerData := range p.store.Peers() {
		if peerData.ConnState == PeerDisconnected {
			peers = append(peers, pid)
		}
	}
	return peers
}

// Inactive returns the peers that are disconnecting or disconnected.
func (p *Status) Inactive() []peer.ID {
	p.store.RLock()
	defer p.store.RUnlock()
	peers := make([]peer.ID, 0)
	for pid, peerData := range p.store.Peers() {
		if peerData.ConnState == PeerDisconnecting || peerData.ConnState == PeerDisconnected {
			peers = append(peers, pid)
		}
	}
	return peers
}

// Bad returns the peers that are bad.
func (p *Status) Bad() []peer.ID {
	return p.scorers.BadResponsesScorer().BadPeers()
}

// All returns all the peers regardless of state.
func (p *Status) All() []peer.ID {
	p.store.RLock()
	defer p.store.RUnlock()
	pids := make([]peer.ID, 0, len(p.store.Peers()))
	for pid := range p.store.Peers() {
		pids = append(pids, pid)
	}
	return pids
}

// RankPeers by their response scores and first added times.
func (p *Status) RankPeers() []peer.ID {
	p.store.RLock()
	defer p.store.RUnlock()

	peersToRank := make([]peer.ID, 0)
	// Select connected peers and rank them by newly added time.
	for pid, peerData := range p.store.Peers() {
		if peerData.ConnState == PeerConnected {
			peersToRank = append(peersToRank, pid)
		}
	}

	sort.Slice(peersToRank, func(i, j int) bool {
		peerI, ok := p.store.PeerData(peersToRank[i])
		if !ok {
			return true
		}
		peerJ, ok := p.store.PeerData(peersToRank[j])
		if !ok {
			return false
		}
		if peerI.BadResponses == peerJ.BadResponses {
			return peerI.FirstAddedTime.After(peerJ.FirstAddedTime)
		}
		return peerI.BadResponses > peerJ.BadResponses
	})
	return peersToRank
}

// Prune clears out and removes outdated and disconnected peers.
func (p *Status) Prune() {
	p.store.Lock()
	defer p.store.Unlock()

	// Exit early if there is nothing to prune.
	if len(p.store.Peers()) <= p.store.Config().MaxPeers {
		return
	}

	notBadPeer := func(peerData *peerdata.PeerData) bool {
		return peerData.BadResponses < p.scorers.BadResponsesScorer().Params().Threshold
	}
	type peerResp struct {
		pid     peer.ID
		badResp int
	}
	peersToPrune := make([]*peerResp, 0)
	// Select disconnected peers with a smaller bad response count.
	for pid, peerData := range p.store.Peers() {
		if peerData.ConnState == PeerDisconnected && notBadPeer(peerData) {
			peersToPrune = append(peersToPrune, &peerResp{
				pid:     pid,
				badResp: peerData.BadResponses,
			})
		}
	}

	// Sort peers in ascending order, so the peers with the
	// least amount of bad responses are pruned first. This
	// is to protect the node from malicious/lousy peers so
	// that their memory is still kept.
	sort.Slice(peersToPrune, func(i, j int) bool {
		return peersToPrune[i].badResp < peersToPrune[j].badResp
	})

	limitDiff := len(p.store.Peers()) - p.store.Config().MaxPeers
	if limitDiff > len(peersToPrune) {
		limitDiff = len(peersToPrune)
	}

	peersToPrune = peersToPrune[:limitDiff]

	// Delete peers from map.
	for _, peerData := range peersToPrune {
		p.store.DeletePeerData(peerData.pid)
	}
	p.tallyIPTracker()
}

// BestFinalized returns the highest finalized epoch equal to or higher than ours that is agreed
// upon by the majority of peers. This method may not return the absolute highest finalized, but
// the finalized epoch in which most peers can serve blocks (plurality voting).
// Ideally, all peers would be reporting the same finalized epoch but some may be behind due to their
// own latency, or because of their finalized epoch at the time we queried them.
// Returns epoch number and list of peers that are at or beyond that epoch.
func (p *Status) BestFinalized(maxPeers int, ourFinalizedEpoch uint64) (uint64, []peer.ID) {
	connected := p.Connected()
	finalizedEpochVotes := make(map[uint64]uint64)
	pidEpoch := make(map[peer.ID]uint64, len(connected))
	pidHead := make(map[peer.ID]uint64, len(connected))
	potentialPIDs := make([]peer.ID, 0, len(connected))
	for _, pid := range connected {
		peerChainState, err := p.ChainState(pid)
		if err == nil && peerChainState != nil && peerChainState.FinalizedEpoch >= ourFinalizedEpoch {
			finalizedEpochVotes[peerChainState.FinalizedEpoch]++
			pidEpoch[pid] = peerChainState.FinalizedEpoch
			potentialPIDs = append(potentialPIDs, pid)
			pidHead[pid] = peerChainState.HeadSlot
		}
	}

	// Select the target epoch, which is the epoch most peers agree upon.
	var targetEpoch uint64
	var mostVotes uint64
	for epoch, count := range finalizedEpochVotes {
		if count > mostVotes || (count == mostVotes && epoch > targetEpoch) {
			mostVotes = count
			targetEpoch = epoch
		}
	}

	// Sort PIDs by finalized epoch, in decreasing order.
	sort.Slice(potentialPIDs, func(i, j int) bool {
		if pidEpoch[potentialPIDs[i]] == pidEpoch[potentialPIDs[j]] {
			return pidHead[potentialPIDs[i]] > pidHead[potentialPIDs[j]]
		}
		return pidEpoch[potentialPIDs[i]] > pidEpoch[potentialPIDs[j]]
	})

	// Trim potential peers to those on or after target epoch.
	for i, pid := range potentialPIDs {
		if pidEpoch[pid] < targetEpoch {
			potentialPIDs = potentialPIDs[:i]
			break
		}
	}

	// Trim potential peers to at most maxPeers.
	if len(potentialPIDs) > maxPeers {
		potentialPIDs = potentialPIDs[:maxPeers]
	}

	return targetEpoch, potentialPIDs
}

// BestNonFinalized returns the highest known epoch, higher than ours,
// and is shared by at least minPeers.
func (p *Status) BestNonFinalized(minPeers int, ourHeadEpoch uint64) (uint64, []peer.ID) {
	connected := p.Connected()
	epochVotes := make(map[uint64]uint64)
	pidEpoch := make(map[peer.ID]uint64, len(connected))
	pidHead := make(map[peer.ID]uint64, len(connected))
	potentialPIDs := make([]peer.ID, 0, len(connected))

	ourHeadSlot := ourHeadEpoch * params.BeaconConfig().SlotsPerEpoch
	for _, pid := range connected {
		peerChainState, err := p.ChainState(pid)
		if err == nil && peerChainState != nil && peerChainState.HeadSlot > ourHeadSlot {
			epoch := helpers.SlotToEpoch(peerChainState.HeadSlot)
			epochVotes[epoch]++
			pidEpoch[pid] = epoch
			pidHead[pid] = peerChainState.HeadSlot
			potentialPIDs = append(potentialPIDs, pid)
		}
	}

	// Select the target epoch, which has enough peers' votes (>= minPeers).
	var targetEpoch uint64
	for epoch, votes := range epochVotes {
		if votes >= uint64(minPeers) && targetEpoch < epoch {
			targetEpoch = epoch
		}
	}

	// Sort PIDs by head slot, in decreasing order.
	sort.Slice(potentialPIDs, func(i, j int) bool {
		return pidHead[potentialPIDs[i]] > pidHead[potentialPIDs[j]]
	})

	// Trim potential peers to those on or after target epoch.
	for i, pid := range potentialPIDs {
		if pidEpoch[pid] < targetEpoch {
			potentialPIDs = potentialPIDs[:i]
			break
		}
	}

	return targetEpoch, potentialPIDs
}

// HighestEpoch returns the highest epoch reported epoch amongst peers.
func (p *Status) HighestEpoch() uint64 {
	p.store.RLock()
	defer p.store.RUnlock()
	var highestSlot uint64
	for _, peerData := range p.store.Peers() {
		if peerData != nil && peerData.ChainState != nil && peerData.ChainState.HeadSlot > highestSlot {
			highestSlot = peerData.ChainState.HeadSlot
		}
	}
	return helpers.SlotToEpoch(highestSlot)
}

// ConnectedPeerLimit returns the peer limit of
// concurrent peers connected to the beacon-node.
func (p *Status) ConnectedPeerLimit() uint64 {
	maxLim := p.MaxPeerLimit()
	if maxLim <= maxLimitBuffer {
		return 0
	}
	return uint64(maxLim) - maxLimitBuffer
}

func (p *Status) isfromBadIP(pid peer.ID) bool {
	p.store.RLock()
	defer p.store.RUnlock()

	peerData, ok := p.store.PeerData(pid)
	if !ok {
		return false
	}
	if peerData.Address == nil {
		return false
	}
	ip, err := manet.ToIP(peerData.Address)
	if err != nil {
		return true
	}
	if val, ok := p.ipTracker[ip.String()]; ok {
		if val > ColocationLimit {
			return true
		}
	}
	return false
}

// ConnectedPeerLimit returns the peer limit of
// concurrent peers connected to the beacon-node.
func (p *Status) ConnectedPeerLimit() uint64 {
	maxLim := p.MaxPeerLimit()
	if maxLim <= maxLimitBuffer {
		return 0
	}
	return uint64(maxLim) - maxLimitBuffer
}

func (p *Status) addIpToTracker(pid peer.ID) {
	data, ok := p.store.PeerData(pid)
	if !ok {
		return
	}
	if data.Address == nil {
		return
	}
	ip, err := manet.ToIP(data.Address)
	if err != nil {
		// Should never happen, it is
		// assumed every IP coming in
		// is a valid ip.
		return
	}
	// Ignore loopback addresses.
	if ip.IsLoopback() {
		return
	}
	stringIP := ip.String()
	p.ipTracker[stringIP] += 1
}

func (p *Status) tallyIPTracker() {
	tracker := map[string]uint64{}
	// Iterate through all peers.
	for _, peerData := range p.store.Peers() {
		if peerData.Address == nil {
			continue
		}
		ip, err := manet.ToIP(peerData.Address)
		if err != nil {
			// Should never happen, it is
			// assumed every IP coming in
			// is a valid ip.
			continue
		}
		stringIP := ip.String()
		tracker[stringIP] += 1
	}
	p.ipTracker = tracker
}

func sameIP(firstAddr, secondAddr ma.Multiaddr) bool {
	// Exit early if we do get nil multiaddresses
	if firstAddr == nil || secondAddr == nil {
		return false
	}
	firstIP, err := manet.ToIP(firstAddr)
	if err != nil {
		return false
	}
	secondIP, err := manet.ToIP(secondAddr)
	if err != nil {
		return false
	}
	return firstIP.Equal(secondIP)
}

func retrieveIndicesFromBitfield(bitV bitfield.Bitvector64) []uint64 {
	committeeIdxs := make([]uint64, 0, bitV.Count())
	for i := uint64(0); i < 64; i++ {
		if bitV.BitAt(i) {
			committeeIdxs = append(committeeIdxs, i)
		}
	}
	return committeeIdxs
}<|MERGE_RESOLUTION|>--- conflicted
+++ resolved
@@ -60,13 +60,8 @@
 	// Additional buffer beyond current peer limit, from which we can store the relevant peer statuses.
 	maxLimitBuffer = 150
 
-<<<<<<< HEAD
-	// The period a new peer is allowed to live in our buffer before we start ranking them.
-	timeBuffer = 2 * time.Minute
-=======
 	// InboundRatio is the proportion of our connected peer limit at which we will allow inbound peers.
 	InboundRatio = float64(2) / 5
->>>>>>> dfdf77cb
 )
 
 // Status is the structure holding the peer status information.
@@ -128,9 +123,8 @@
 		return
 	}
 	peerData := &peerdata.PeerData{
-		Address:        address,
-		Direction:      direction,
-		FirstAddedTime: timeutils.Now(),
+		Address:   address,
+		Direction: direction,
 		// Peers start disconnected; state will be updated when the handshake process begins.
 		ConnState: PeerDisconnected,
 	}
@@ -441,36 +435,6 @@
 		pids = append(pids, pid)
 	}
 	return pids
-}
-
-// RankPeers by their response scores and first added times.
-func (p *Status) RankPeers() []peer.ID {
-	p.store.RLock()
-	defer p.store.RUnlock()
-
-	peersToRank := make([]peer.ID, 0)
-	// Select connected peers and rank them by newly added time.
-	for pid, peerData := range p.store.Peers() {
-		if peerData.ConnState == PeerConnected {
-			peersToRank = append(peersToRank, pid)
-		}
-	}
-
-	sort.Slice(peersToRank, func(i, j int) bool {
-		peerI, ok := p.store.PeerData(peersToRank[i])
-		if !ok {
-			return true
-		}
-		peerJ, ok := p.store.PeerData(peersToRank[j])
-		if !ok {
-			return false
-		}
-		if peerI.BadResponses == peerJ.BadResponses {
-			return peerI.FirstAddedTime.After(peerJ.FirstAddedTime)
-		}
-		return peerI.BadResponses > peerJ.BadResponses
-	})
-	return peersToRank
 }
 
 // Prune clears out and removes outdated and disconnected peers.
@@ -670,16 +634,6 @@
 	return false
 }
 
-// ConnectedPeerLimit returns the peer limit of
-// concurrent peers connected to the beacon-node.
-func (p *Status) ConnectedPeerLimit() uint64 {
-	maxLim := p.MaxPeerLimit()
-	if maxLim <= maxLimitBuffer {
-		return 0
-	}
-	return uint64(maxLim) - maxLimitBuffer
-}
-
 func (p *Status) addIpToTracker(pid peer.ID) {
 	data, ok := p.store.PeerData(pid)
 	if !ok {
