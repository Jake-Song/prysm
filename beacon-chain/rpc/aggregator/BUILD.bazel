--- conflicted
+++ resolved
@@ -10,33 +10,5 @@
         "//proto/beacon/rpc/v1:go_default_library",
         "@com_github_prysmaticlabs_ethereumapis//eth/v1alpha1:go_default_library",
         "@io_opencensus_go//trace:go_default_library",
-<<<<<<< HEAD
-        "@org_golang_google_grpc//codes:go_default_library",
-        "@org_golang_google_grpc//status:go_default_library",
-    ],
-)
-
-go_test(
-    name = "go_default_test",
-    srcs = ["server_test.go"],
-    embed = [":go_default_library"],
-    deps = [
-        "//beacon-chain/blockchain/testing:go_default_library",
-        "//beacon-chain/core/helpers:go_default_library",
-        "//beacon-chain/db/testing:go_default_library",
-        "//beacon-chain/operations/attestations:go_default_library",
-        "//beacon-chain/p2p/testing:go_default_library",
-        "//beacon-chain/state:go_default_library",
-        "//beacon-chain/sync/initial-sync/testing:go_default_library",
-        "//proto/beacon/p2p/v1:go_default_library",
-        "//proto/beacon/rpc/v1:go_default_library",
-        "//shared/attestationutil:go_default_library",
-        "//shared/bls:go_default_library",
-        "//shared/params:go_default_library",
-        "//shared/testutil:go_default_library",
-        "@com_github_prysmaticlabs_ethereumapis//eth/v1alpha1:go_default_library",
-        "@com_github_prysmaticlabs_go_bitfield//:go_default_library",
-=======
->>>>>>> af5cc315
     ],
 )