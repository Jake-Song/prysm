--- conflicted
+++ resolved
@@ -12,7 +12,6 @@
         "common.go",
         "doc.go",
         "skip_slot_cache.go",
-        "state_summary.go",
         "subnet_ids.go",
         "proposer_indices_type.go",
     ] + select({
@@ -56,12 +55,8 @@
         "checkpoint_state_test.go",
         "committee_fuzz_test.go",
         "committee_test.go",
-<<<<<<< HEAD
         "cache_test.go",
-        "hot_state_cache_test.go",
-=======
         "feature_flag_test.go",
->>>>>>> d6b3bbd6
         "skip_slot_cache_test.go",
         "subnet_ids_test.go",
         "proposer_indices_test.go"
